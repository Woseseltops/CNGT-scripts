--- conflicted
+++ resolved
@@ -62,12 +62,7 @@
 
         with open(os.devnull, 'w') as devnull:
             p = Popen(cmd, stdout=PIPE, stderr=devnull)
-<<<<<<< HEAD
             properties = json.loads(p.communicate()[0].decode())
-=======
-            json_string = p.communicate()[0].decode()
-            properties = json.loads(json_string)
->>>>>>> 0d07dc94
             for stream in properties["streams"]:
                 if stream["codec_type"] == "video":
                     frame_rate = float(Fraction(stream["avg_frame_rate"]))
